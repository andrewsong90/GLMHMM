import numpy as np
import scipy.stats
from scipy.io import loadmat, savemat

import scipy.ndimage.filters
import matplotlib.pyplot as plt
import sys
import os
import time
import hydra
from omegaconf import DictConfig, OmegaConf

from pyGLMHMM import GLMHMM, Viterbi
from datetime import datetime

@hydra.main(config_path="conf", config_name="config")
def run(cfg: DictConfig):
    hyp = cfg
    print(hyp)

    import scipy.stats
    import scipy.ndimage.filters

    DATAPATH ='../data/GLMHMM.mat'
    info = loadmat(DATAPATH)

    subj_train = hyp['subj_train']
    subj_test = hyp['subj_test']
    numOfbins = hyp['numOfbins'] # (10 Hz x 3 seconds)
    prune_nan = True
    filter_offset = 1   # Bias. Always set it to 1
<<<<<<< HEAD
    num_states = 1
    num_emissions = 7
    num_feedbacks = 8
    max_optim_iter = 3
    max_iter = 2
=======
    num_states = hyp['num_states']
    num_emissions = 7
    num_feedbacks = 8
    max_optim_iter = hyp['max_optim_iter']
    max_iter = hyp['max_iter']
>>>>>>> 033e8d4c
    fs = 10
    L2_smooth = True
    smooth_lambda = hyp['smooth_lambda']
    random_state = hyp['random_state']

    numOfanimals = info['animals'].shape[-1]
    animal_names = []
    output = {}
    features = {}
    animal_list = []
    animal_list_test = []
    stamps = {}

    ##############################
    # preprocessing feature inputs
    #
    # features: feature dictionary of (features x T)
    # output: output (behavior) dictionary of (features x T)

    behavior_names = [name[0] for name in info['behavior_cleaned'][0]]
    behavior_names = ['idle'] + behavior_names

    for idx in range(numOfanimals):

        T = info['features_animal'][0][idx].shape[0]

        animal_names.append(info['animals'][0, idx])

        for indiv in subj_train:
            if indiv in info['animals'][0][idx][0]:
                animal_list.append(idx)

        for indiv in subj_test:
            if indiv in info['animals'][0][idx][0]:
                animal_list_test.append(idx)

        if prune_nan:
            indices = np.isnan(info['features_animal'][0][idx][:,-1])
            min_idx = np.min(np.where(indices==False)[0])
            max_idx = np.max(np.where(indices==False)[0])
        else:
            min_idx = 0
            max_idx = T

        output[idx] = info['ethogram_animal_string'][0][idx][min_idx:max_idx, :].flatten()
        stamps[idx] = [min_idx, max_idx]

        dict = []
        temp = info['features_animal'][0][idx][:,0]
        dict.append(temp)

        temp = info['features_animal'][0][idx][:,1]
        dict.append(temp)

        temp = info['features_animal'][0][idx][:,3]
        dict.append(temp)

        temp = info['features_animal'][0][idx][:,4]
        dict.append(temp)

        temp = info['features_animal'][0][idx][:,5]
        dict.append(temp)

        temp = info['features_animal'][0][idx][:,6]
        dict.append(temp)

        temp = info['features_animal'][0][idx][:,7]
        dict.append(temp)

        temp = info['features_animal'][0][idx][:,8]
        dict.append(temp)

        features[idx] = np.stack(dict, axis=0)
        features[idx] = features[idx][:, min_idx:max_idx]
        features[idx] = scipy.stats.zscore(features[idx], axis=1)


    ##############
    # Regressor (We want to build the Toeplitz matrix)
    for idx in range(numOfanimals):
        feature = features[idx]
        numOffeatures, T = feature.shape
        feature_conv_mat = np.zeros((numOffeatures * numOfbins + filter_offset, T + numOfbins - 1))

        for feature_idx in range(numOffeatures):
            for bin_idx in range(numOfbins):
                feature_conv_mat[feature_idx * numOfbins + bin_idx, bin_idx:T+bin_idx] = feature[feature_idx]

        feature_conv_mat[-filter_offset:, :] = 1
        features[idx] = feature_conv_mat[:, :T]

    print("ANIMAL train ", animal_list)
    print("ANIMAL test ", animal_list_test)

    regressors = []
    target = []
    regressors_test = []
    target_test = []

    for idx in animal_list:
        regressors.append(features[idx])
        target.append(output[idx])

    for idx in animal_list_test:
        regressors_test.append(features[idx])
        target_test.append(output[idx])

    # fig, ax = plt.subplots(figsize=(20,6))
    # for idx in range(len(target)):
    #     ax.plot(target[idx], label="{}".format(idx))
    # ax.legend()
    # plt.savefig('ethogram_{}.png'.format(subj))

    ###################
    # Run the estimator
    ###################

    estimator = GLMHMM.GLMHMMEstimator(
                                        random_state = random_state,
                                        num_samples = len(animal_list),
                                        num_states = num_states,
                                        num_emissions = num_emissions,
                                        num_feedbacks = num_feedbacks,
                                        num_filter_bins = numOfbins,
                                        num_steps = 1,
                                        max_iter = max_iter,
                                        max_optim_iter = max_optim_iter,
                                        filter_offset = filter_offset,
                                        L2_smooth = L2_smooth,
                                        smooth_lambda = smooth_lambda
                                    )

    s= time.time()

    output = estimator.fit(regressors, target, [])

    e = time.time()
    print("=============")
    print("Total elapsed time: ", e-s)
    print("=============")

    #################
    # Testing
    #################
    output_predict = estimator.predict(regressors_test, target_test)
    for idx in range(len(animal_list_test)):
        print("Likelihood for {}: ".format(idx), output_predict['forward_ll'][idx] - output_predict['chance_ll'][idx])

    ##################
    # Viterbi
    ##################
    S_opt_list_train = Viterbi.viterbi(
                                        output[-1]['emit_w'],
                                        output[-1]['trans_w'],
                                        regressors,
                                        target
                                    )

    S_opt_list_test = Viterbi.viterbi(
                                        output[-1]['emit_w'],
                                        output[-1]['trans_w'],
                                        regressors_test,
                                        target_test
                                    )

    random_date = datetime.now().strftime("%Y_%m_%d_%H_%M_%S")
    PATH = '../results/{}_state{}_lambda{}_iter{}'.format(
                                                    random_date,
                                                    num_states,
                                                    smooth_lambda,
                                                    max_iter
                                                )
    os.makedirs(PATH)

    titlesize= 17
    fontsize = 14

    print("Num of iterations: ", len(output))
    fig, ax = plt.subplots(figsize=(8,8))
    ax.plot(output[-1]['loglik'],linewidth=2)
    ax.set_xlabel('Epoch', fontsize=fontsize)
    ax.set_title("Negative log-likelihood {:.2e}".format(output[-1]['loglik'][-1]), fontsize=titlesize)
    plt.savefig(os.path.join(PATH, 'likelihood.png'), bbox_inches='tight')

    ####################
    # Train data
    ####################
    forward_ll_arr = output[-1]['prob_emission']

    for idx, animal_idx in enumerate(animal_list):

        fig, ax = plt.subplots(3, 1, figsize=(18, 14))
        forward_ll = forward_ll_arr[idx]

        min_idx = stamps[animal_idx][0]
        max_idx = stamps[animal_idx][1]

        for emit_idx in range(len(forward_ll)):
            ax[0].plot(min_idx/fs + np.arange(min_idx, max_idx)/fs, forward_ll[emit_idx], label='{} ({})'.format(behavior_names[emit_idx], emit_idx))
        ax[0].legend(fontsize=11, loc=4)
        ax[0].set_title("Forward prediction likelihood", fontsize=titlesize)
        ax[0].set_ylabel('p(Behavior)', fontsize=fontsize)

        ax[1].plot(min_idx/fs + np.arange(min_idx, max_idx)/fs, S_opt_list_train[idx])
        ax[1].set_title("Most probable state trajectory", fontsize=titlesize)
        ax[1].set_ylabel("State", fontsize=fontsize)

        ax[2].plot(min_idx/fs + np.arange(min_idx, max_idx)/fs, target[idx])
        ax[2].set_title("Actual observations", fontsize=titlesize)
        ax[2].set_xlabel("Time (s)", fontsize=fontsize)
        ax[2].set_ylabel("Behavior", fontsize=fontsize)

        ax[0].tick_params('both', labelsize=fontsize)
        ax[1].tick_params('both', labelsize=fontsize)
        ax[2].tick_params('both', labelsize=fontsize)

        plt.savefig(os.path.join(PATH, 'forward_likelihood_animal_{}.png'.format(animal_names[animal_idx][0])), bbox_inches='tight')

    #####################
    # Test data
    #####################
    forward_ll_arr = output_predict['prob_emission']

    for idx, animal_idx in enumerate(animal_list_test):

        fig, ax = plt.subplots(3, 1, figsize=(18, 14))
        forward_ll = forward_ll_arr[idx]

        min_idx = stamps[animal_idx][0]
        max_idx = stamps[animal_idx][1]

        for emit_idx in range(len(forward_ll)):
            ax[0].plot(min_idx/fs + np.arange(min_idx, max_idx)/fs, forward_ll[emit_idx], label='{} ({})'.format(behavior_names[emit_idx], emit_idx))
        ax[0].legend(fontsize=11, loc=4)
        ax[0].set_title("Forward prediction likelihood", fontsize=titlesize)
        ax[0].set_ylabel('p(Behavior)', fontsize=fontsize)

        ax[1].plot(min_idx/fs + np.arange(min_idx, max_idx)/fs, S_opt_list_test[idx])
        ax[1].set_title("Most probable state trajectory", fontsize=titlesize)
        ax[1].set_ylabel("State", fontsize=fontsize)

        ax[2].plot(min_idx/fs + np.arange(min_idx, max_idx)/fs, target_test[idx])
        ax[2].set_title("Actual observations", fontsize=titlesize)
        ax[2].set_xlabel("Time (s)", fontsize=fontsize)
        ax[2].set_ylabel("Behavior", fontsize=fontsize)

        ax[0].tick_params('both', labelsize=fontsize)
        ax[1].tick_params('both', labelsize=fontsize)
        ax[2].tick_params('both', labelsize=fontsize)

        plt.savefig(os.path.join(PATH, 'forward_likelihood_animal_{}.png'.format(animal_names[animal_idx][0])), bbox_inches='tight')

    emit_w_final = output[-1]['emit_w']
    emit_w_init = estimator.emit_w_init_
    trans_w_final = output[-1]['trans_w']
    trans_w_init = estimator.trans_w_init_

    ##################
    # Emission filters
    ##################

    for state_idx in range(num_states):
        fig, ax = plt.subplots(num_emissions-1, 1, figsize=(14,20))
        for emit_idx in range(num_emissions-1):
            ax[emit_idx].plot(emit_w_init[state_idx, emit_idx, :],"-g", label='Init')
            ax[emit_idx].plot(emit_w_final[state_idx, emit_idx, :-1], "-r", label='Learned')
            ax[emit_idx].tick_params('both', labelsize=fontsize)
            ax[emit_idx].set_title('Bias {:.2f}'.format(emit_w_final[state_idx, emit_idx, -1]))

            ax[emit_idx].set_ylabel("Emission {}".format(emit_idx+1), fontsize=fontsize)
            for idx in range(num_feedbacks+1):
                ax[emit_idx].axvline(numOfbins * idx, linestyle='--')

            if emit_idx == 0:
                ax[emit_idx].set_title("Emission filters for state {}".format(state_idx), fontsize=titlesize)

            if emit_idx == num_emissions -2:
                ax[emit_idx].set_xlabel("Features", fontsize=fontsize)
                ax[emit_idx].legend(fontsize=14)

        plt.savefig(os.path.join(PATH, 'state{}_emission_filters.png'.format(state_idx)), bbox_inches='tight')

    ####################
    # Transition filters
    ####################

    for state_idx1 in range(num_states):
        fig, ax = plt.subplots(num_states, 1, figsize=(14,20))

        for state_idx2 in range(num_states):
            ax[state_idx2].plot(trans_w_init[state_idx1, state_idx2, :],"-g", label='Init')
            ax[state_idx2].plot(trans_w_final[state_idx1, state_idx2, :-1], "-r", label='Learned')
            ax[state_idx2].tick_params('both', labelsize=fontsize)
            ax[state_idx2].set_title('Bias {:.2f}'.format(trans_w_final[state_idx1, state_idx2, -1]), fontsize=fontsize-1)

            ax[state_idx2].set_ylabel("State {}".format(state_idx2), fontsize=fontsize)
            for idx in range(num_feedbacks+1):
                ax[state_idx2].axvline(numOfbins * idx, linestyle='--')

            if state_idx2 == 0:
                ax[state_idx2].set_title("Transition filters for state {}".format(state_idx1), fontsize=titlesize)

            if state_idx2 == num_states-1:
                ax[state_idx2].set_xlabel("Features", fontsize=fontsize)
                ax[state_idx2].legend(fontsize=14)

        plt.savefig(os.path.join(PATH, 'state{}_transition_filters.png'.format(state_idx1)), bbox_inches='tight')

    ###########################
    # Save the relevant results
    result = {}
    result['behavior'] = target
    for idx in range(len(animal_list)):
        result['forward_ll_{}'.format(idx)] = forward_ll_arr[idx]
    result['animal_list'] = [animal_names[idx] for idx in animal_list]
    result['animal_list_test'] = [animal_names[idx] for idx in animal_list_test]
    result['trajectory_train'] = S_opt_list_train
    result['trajectory_test'] = S_opt_list_test
    result['forward_ll_train'] = output[-1]['forward_ll']
    result['forward_ll_test'] = output_predict['forward_ll']
    result['chance_ll_train'] = output[-1]['chance_ll']
    result['chance_ll_test'] = output_predict['chance_ll']
    result['random_seed'] = random_state

    result['emit_w_init'] = emit_w_init
    result['emit_w_final'] = emit_w_final
    result['trans_w_init'] = trans_w_init
    result['trans_w_final'] = trans_w_final

    savemat(os.path.join(PATH, './result.mat'), result)

if __name__ == "__main__":
    run()<|MERGE_RESOLUTION|>--- conflicted
+++ resolved
@@ -29,19 +29,11 @@
     numOfbins = hyp['numOfbins'] # (10 Hz x 3 seconds)
     prune_nan = True
     filter_offset = 1   # Bias. Always set it to 1
-<<<<<<< HEAD
-    num_states = 1
-    num_emissions = 7
-    num_feedbacks = 8
-    max_optim_iter = 3
-    max_iter = 2
-=======
     num_states = hyp['num_states']
     num_emissions = 7
     num_feedbacks = 8
     max_optim_iter = hyp['max_optim_iter']
     max_iter = hyp['max_iter']
->>>>>>> 033e8d4c
     fs = 10
     L2_smooth = True
     smooth_lambda = hyp['smooth_lambda']
